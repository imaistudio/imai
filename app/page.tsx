"use client";
import React, { useEffect, useState, useCallback } from "react";
import { useAuth } from "@/contexts/AuthContext";
import { useGlobalModal } from "@/contexts/GlobalModalContext";
import { useChat } from "@/contexts/ChatContext";
import UnifiedPromptContainer from "./components/unified-prompt-container";
import ChatWindow from "./components/chat/chatwindow";
import {
  doc,
  setDoc,
  Timestamp,
  getDoc,
  collection,
  addDoc,
} from "firebase/firestore";
import { firestore } from "@/lib/firebase";
const MODAL_SHOWN_KEY = "modalDismissedOnce";

// 🔧 NEW: Interface for reply/reference functionality
interface ReferencedMessage {
  id: string;
  sender: "user" | "agent";
  text?: string;
  images?: string[];
  timestamp: string;
  isLoading?: boolean; // 🔧 NEW: Loading state for API calls
}

export default function Home() {
  const { user: currentUser, loading } = useAuth();
  const { openModal, closeModal } = useGlobalModal();
  const {
    currentChatId,
    createNewChatIfNeeded,
    isLoading: chatLoading,
  } = useChat();

  // Debug: Track currentChatId changes
  useEffect(() => {
    // Removed debug log
  }, [currentChatId]);

  // 🔧 NEW: State for reply/reference functionality
  const [referencedMessage, setReferencedMessage] =
    useState<ReferencedMessage | null>(null);

  // 🔧 NEW: State to prevent multiple submissions
  const [isSubmitting, setIsSubmitting] = useState(false);

  // 🔧 OPTIMIZED: Track if we've already attempted to create a session chat
  const [sessionChatAttempted, setSessionChatAttempted] = useState(false);

  const [modalShown, setModalShown] = useState<boolean>(() => {
    if (typeof window !== "undefined") {
      return localStorage.getItem(MODAL_SHOWN_KEY) === "true";
    }
    return false;
  });

  // 🔧 OPTIMIZED: Load sessionChatAttempted from sessionStorage when user is available
  useEffect(() => {
    if (currentUser && typeof window !== "undefined") {
      const key = `sessionChatAttempted_${currentUser.uid}`;
      const attempted = sessionStorage.getItem(key) === "true";
      setSessionChatAttempted(attempted);
    }
  }, [currentUser]);

  // 🔧 OPTIMIZED: Create new chat for new sessions (fixed logic)
  useEffect(() => {
    const initializeSessionChat = async () => {
      // Don't create new chat if:
      // - User not loaded or loading
      // - Chat context is still loading (this prevents premature execution)
      // - Already attempted to create session chat
      if (!currentUser || loading || chatLoading || sessionChatAttempted) {
        return;
      }

      // Wait a bit more to ensure ChatContext has finished initializing from sessionStorage
      setTimeout(async () => {
        // Double-check after timeout - don't create if we now have a currentChatId
        if (currentChatId) {
          return;
        }

        try {
          // Mark as attempted and persist to sessionStorage
          setSessionChatAttempted(true);
          if (typeof window !== "undefined") {
            const key = `sessionChatAttempted_${currentUser.uid}`;
            sessionStorage.setItem(key, "true");
          }

          await createNewChatIfNeeded();
        } catch (error) {
          console.error("❌ Error creating session chat:", error);
          // Reset attempt flag on error so we can try again
          setSessionChatAttempted(false);
          if (typeof window !== "undefined") {
            const key = `sessionChatAttempted_${currentUser.uid}`;
            sessionStorage.removeItem(key);
          }
        }
      }, 100); // Small delay to let ChatContext finish initializing
    };

    initializeSessionChat();
  }, [
    currentUser,
    loading,
    currentChatId,
    chatLoading,
    sessionChatAttempted,
    createNewChatIfNeeded,
  ]);

  // Reset session chat attempt flag when user changes or logs out
  useEffect(() => {
    if (!currentUser) {
      setSessionChatAttempted(false);
      // Also clear from sessionStorage
      if (typeof window !== "undefined") {
        Object.keys(sessionStorage).forEach((key) => {
          if (key.startsWith("sessionChatAttempted_")) {
            sessionStorage.removeItem(key);
          }
        });
      }
    }
  }, [currentUser]);

  useEffect(() => {
    if (!loading && !currentUser && !modalShown) {
      openModal();
      localStorage.setItem(MODAL_SHOWN_KEY, "true");
      setModalShown(true);
    }

    if (!loading && currentUser && modalShown) {
      closeModal();
    }
  }, [loading, currentUser, modalShown, openModal, closeModal]);

  // 🔧 NEW: Function to handle reply to message
  const handleReplyToMessage = (message: ReferencedMessage) => {
    setReferencedMessage(message);
  };

  // 🔧 NEW: Function to clear reference
  const clearReference = () => {
    setReferencedMessage(null);
  };

  // 🔧 NEW: Function to handle title rename callback
<<<<<<< HEAD
  const handleTitleRenamed = useCallback(async (chatId: string, newTitle: string, category: string) => {
    console.log("🎉 SUCCESS! Title rename callback fired:");
    console.log("  - Chat ID:", chatId);
    console.log("  - New Title:", newTitle);
    console.log("  - Category:", category);
    
    if (!currentUser) {
      console.error("❌ No current user for title update");
      return;
    }

    try {
      // Update the sidebar document with the new title
      const sidebarDocRef = doc(firestore, `users/${currentUser.uid}/sidebar/${chatId}`);
      
      await setDoc(
        sidebarDocRef,
        {
          chatSummary: newTitle,
          category: category,
          titleRenamed: true,
          renamedAt: Timestamp.now(),
          updatedAt: Timestamp.now(),
        },
        { merge: true }
      );
      
      console.log("✅ Sidebar updated successfully with new title:", newTitle);
    } catch (error) {
      console.error("❌ Failed to update sidebar with new title:", error);
    }
  }, [currentUser]);
=======
  const handleTitleRenamed = useCallback(
    async (chatId: string, newTitle: string, category: string) => {
      console.log("🎉 SUCCESS! Title rename callback fired:");
      console.log("  - Chat ID:", chatId);
      console.log("  - New Title:", newTitle);
      console.log("  - Category:", category);

      if (!currentUser) {
        console.error("❌ No current user for title update");
        return;
      }

      try {
        // Update the sidebar document with the new title
        const sidebarDocRef = doc(
          firestore,
          `users/${currentUser.uid}/sidebar/${chatId}`,
        );

        await setDoc(
          sidebarDocRef,
          {
            chatSummary: newTitle,
            category: category,
            titleRenamed: true,
            renamedAt: Timestamp.now(),
            updatedAt: Timestamp.now(),
          },
          { merge: true },
        );

        console.log(
          "✅ Sidebar updated successfully with new title:",
          newTitle,
        );
      } catch (error) {
        console.error("❌ Failed to update sidebar with new title:", error);
      }
    },
    [currentUser],
  );
>>>>>>> 8120f42c

  const handleFormSubmission = async (data: any) => {
    if (!currentUser) {
      openModal();
      return;
    }

    if (!currentChatId) {
      return;
    }

    // 🔧 NEW: Set loading state to prevent multiple submissions
    setIsSubmitting(true);

    try {
      // Store user's message in Firestore
      const chatRef = doc(
        firestore,
        `chats/${currentUser.uid}/prompts/${currentChatId}`,
      );

      // Collect all images from the unified container data - USE PLACEHOLDER DATA FOR CHAT DISPLAY
      const allImages: string[] = [];

      // Helper function to safely add only string URLs to the array
      const addImageIfValid = (item: any) => {
        if (typeof item === "string" && item.trim().length > 0) {
          // Only add if it's a valid URL, base64, or preset name
          if (
            item.startsWith("http") ||
            item.startsWith("data:image/") ||
            item.startsWith("/") ||
            (!item.includes("/") && !item.includes("\\") && item.length < 100)
          ) {
            allImages.push(item);
          }
        }
      };

      // Add product placeholder image if exists (only valid strings)
      if (data.productplaceholder) {
        addImageIfValid(data.productplaceholder);
      }

      // Add design placeholder images if they exist (only valid strings)
      if (data.designplaceholder && Array.isArray(data.designplaceholder)) {
        data.designplaceholder.forEach(addImageIfValid);
      }

      // Add color placeholder images if they exist (only valid strings)
      if (data.colorplaceholder && Array.isArray(data.colorplaceholder)) {
        data.colorplaceholder.forEach(addImageIfValid);
      }

      // Create the user message object
      const userMessage = {
        sender: "user",
        type: allImages.length > 0 ? "images" : "prompt",
        text: data.prompt || "",
        images: allImages,
        createdAt: Timestamp.now(),
        updatedAt: Timestamp.now(),
        userId: currentUser.uid,
        chatId: currentChatId,
      };

      // Get existing messages first
      const chatDoc = await getDoc(chatRef);
      const existingMessages = chatDoc.exists()
        ? chatDoc.data().messages || []
        : [];

      // Store the user message by appending to existing messages
      try {
        // Create a completely safe message for Firestore
        const safeUserMessage = {
          sender: "user",
          type: allImages.length > 0 ? "images" : "prompt",
          text: String(data.prompt || ""),
          images: allImages.filter(
            (img) => typeof img === "string" && img.length > 0,
          ),
          createdAt: Timestamp.now(),
          updatedAt: Timestamp.now(),
          userId: String(currentUser.uid),
          chatId: String(currentChatId),
        };

        await setDoc(
          chatRef,
          {
            messages: [...existingMessages, safeUserMessage],
          },
          { merge: true },
        );

        // Update chat summary in sidebar if this is the first message
        if (existingMessages.length === 0 && data.prompt) {
          await updateChatSummary(currentUser.uid, currentChatId, data.prompt);
        }
      } catch (firestoreError: any) {
        console.error(
          "❌ Firestore error storing user message:",
          firestoreError,
        );
        console.error("Full error details:", {
          name: firestoreError.name,
          message: firestoreError.message,
          code: firestoreError.code,
          stack: firestoreError.stack,
        });

        // Final fallback - store only essential data
        try {
          const minimalMessage = {
            sender: "user",
            text: String(data.prompt || ""),
            timestamp: Timestamp.now(),
            userId: String(currentUser.uid),
          };

          await setDoc(
            chatRef,
            {
              messages: [...existingMessages, minimalMessage],
            },
            { merge: true },
          );
        } catch (finalError) {
          console.error("❌ Even minimal storage failed:", finalError);
        }
      }

      // 🔧 NEW: Add loading message to show spinner
      const loadingMessage = {
        sender: "agent",
        type: "prompt",
        text: "",
        images: [],
        createdAt: Timestamp.now(),
        updatedAt: Timestamp.now(),
        userId: currentUser.uid,
        chatId: currentChatId,
        isLoading: true, // 🔧 NEW: This will trigger the spinner
      };

      // Get existing messages and add the loading message
      const chatDocForLoading = await getDoc(chatRef);
      const existingMessagesForLoading = chatDocForLoading.exists()
        ? chatDocForLoading.data().messages || []
        : [];

      // Add loading message to Firestore to show spinner immediately
      await setDoc(
        chatRef,
        {
          messages: [...existingMessagesForLoading, loadingMessage],
        },
        { merge: true },
      );

      // Call the intent route API
      const formData = new FormData();
      formData.append("userid", currentUser.uid);
      formData.append("chatId", currentChatId); // 🔧 NEW: Add chatId for title renaming
      formData.append("message", data.prompt || "");

      // 🔧 FIX: Add conversation history for context awareness
      try {
        const chatDoc = await getDoc(chatRef);
        if (chatDoc.exists()) {
          const existingMessages = chatDoc.data().messages || [];
          // Convert to the format expected by intentroute
          const conversationHistory = existingMessages.map((msg: any) => ({
            role: msg.sender === "user" ? "user" : "assistant",
            content: msg.text || "",
            timestamp:
              msg.createdAt?.toDate?.()?.toISOString() ||
              new Date().toISOString(),
            images: msg.images || [], // 🔧 FIX: Include images field for context extraction
          }));
          formData.append(
            "conversation_history",
            JSON.stringify(conversationHistory),
          );
        }
      } catch (error) {
        console.warn("Failed to load conversation history:", error);
      }

      // 🔧 NEW: Add explicit reference if user selected one
      if (referencedMessage) {
        const reference = {
          id: referencedMessage.id,
          sender: referencedMessage.sender,
          text: referencedMessage.text || "",
          images: referencedMessage.images || [],
          timestamp: referencedMessage.timestamp,
        };
        formData.append("explicit_reference", JSON.stringify(reference));

        // Clear the reference after sending
        clearReference();
      }

      // Helper function to determine if a string is a Firebase URL or local path
      const isFirebaseUrl = (path: string): boolean => {
        return (
          path.includes("firebasestorage.googleapis.com") ||
          path.startsWith("http")
        );
      };

      // Helper function to determine if a string is a base64 data URL
      const isBase64 = (path: string): boolean => {
        return path.startsWith("data:image/");
      };

      // Process product image
      if (data.product) {
        if (isBase64(data.product)) {
          formData.append("product_image_base64", data.product);
        } else if (isFirebaseUrl(data.product)) {
          formData.append("product_image_url", data.product);
        } else {
          // It's a preset product type
          formData.append("preset_product_type", data.product);
        }
      }

      // Process design images
      if (data.design && Array.isArray(data.design)) {
        data.design.forEach((designItem: string, index: number) => {
          if (isBase64(designItem)) {
            formData.append(`design_image_${index}_base64`, designItem);
          } else if (isFirebaseUrl(designItem)) {
            formData.append(`design_image_${index}_url`, designItem);
          } else {
            // It's a preset design style - combine all preset designs
            const existingPresets = formData.get(
              "preset_design_style",
            ) as string;
            const newPreset = existingPresets
              ? `${existingPresets}, ${designItem}`
              : designItem;
            formData.set("preset_design_style", newPreset);
          }
        });
      }

      // Process color images
      if (data.color && Array.isArray(data.color)) {
        data.color.forEach((colorItem: string, index: number) => {
          if (isBase64(colorItem)) {
            formData.append(`color_image_${index}_base64`, colorItem);
          } else if (isFirebaseUrl(colorItem)) {
            formData.append(`color_image_${index}_url`, colorItem);
          } else {
            // It's a preset color palette - combine all preset colors
            const existingPresets = formData.get(
              "preset_color_palette",
            ) as string;
            const newPreset = existingPresets
              ? `${existingPresets}, ${colorItem}`
              : colorItem;
            formData.set("preset_color_palette", newPreset);
          }
        });
      }

      let response, result;

      try {
        response = await fetch("/api/intentroute", {
          method: "POST",
          body: formData,
        });

        result = await response.json();
      } catch (apiError) {
        console.error("❌ API call failed:", apiError);

        // 🔧 NEW: Remove loading message on API error
        const chatDocForError = await getDoc(chatRef);
        const messagesForError = chatDocForError.exists()
          ? chatDocForError.data().messages || []
          : [];
        const messagesWithoutLoadingError = messagesForError.filter(
          (msg: any) => !msg.isLoading,
        );

        // Add error message
        const errorMessage = {
          sender: "agent",
          type: "prompt",
          text: "Sorry, I encountered an error while processing your request. Please try again.",
          images: [],
          createdAt: Timestamp.now(),
          updatedAt: Timestamp.now(),
          userId: currentUser.uid,
          chatId: currentChatId,
          isLoading: false,
        };

        await setDoc(
          chatRef,
          {
            messages: [...messagesWithoutLoadingError, errorMessage],
          },
          { merge: true },
        );

        // 🔧 NEW: Reset loading state on error
        setIsSubmitting(false);
        return; // Exit early on API error
      }

      if (result.status === "success") {
        // Extract the actual API result from the intent route response
        const apiResult = result.result;

        // Create agent message based on the API result
        let agentMessage = {
          sender: "agent",
          type: "prompt", // Default to prompt
          text: result.message || "",
          images: [] as string[],
          createdAt: Timestamp.now(),
          updatedAt: Timestamp.now(),
          userId: currentUser.uid,
          chatId: currentChatId,
        };

        // Check for image outputs in the API result
        if (apiResult) {
          console.log(
            "API Result structure:",
            JSON.stringify(apiResult, null, 2),
          );

          const imageUrl =
            apiResult.firebaseOutputUrl ||
            apiResult.data_url ||
            apiResult.outputUrl ||
            apiResult.output_image ||
            apiResult.imageUrl ||
            apiResult.url ||
            apiResult.image_url ||
            // Handle nested result structure (for reframe/upscale)
            (apiResult.result && apiResult.result.imageUrl) ||
            (apiResult.result && apiResult.result.upscaled_image_url) ||
            // Handle other possible nested structures
            (apiResult.result && apiResult.result.firebaseOutputUrl);

          console.log("Extracted image URL:", imageUrl);

          if (imageUrl) {
            agentMessage.type = "images";
            agentMessage.images = [imageUrl];
            console.log("✅ Agent message will include image:", imageUrl);
          } else {
            console.log("❌ No image URL found in API result");
          }

          // If there's a generated prompt or description, include it
          if (apiResult.generated_prompt && !agentMessage.text) {
            agentMessage.text = apiResult.generated_prompt;
          }
        } else {
          console.log("❌ No API result found");
        }

        console.log("Storing agent message in Firestore:", agentMessage);

        // Get the latest messages including the user message and loading message
        const updatedChatDoc = await getDoc(chatRef);
        const updatedMessages = updatedChatDoc.exists()
          ? updatedChatDoc.data().messages || []
          : [];

        // 🔧 NEW: Remove the loading message and replace with actual response
        const messagesWithoutLoading = updatedMessages.filter(
          (msg: any) => !msg.isLoading,
        );

        // Update Firestore with the agent response
        try {
          // Create a completely safe agent message for Firestore
          const safeAgentMessage = {
            sender: "agent",
            type: agentMessage.images.length > 0 ? "images" : "prompt",
            text: String(result.message || ""),
            images: agentMessage.images.filter(
              (img) => typeof img === "string" && img.length > 0,
            ),
            createdAt: Timestamp.now(),
            updatedAt: Timestamp.now(),
            userId: String(currentUser.uid),
            chatId: String(currentChatId),
            isLoading: false, // 🔧 NEW: Explicitly set loading to false
          };

          console.log("Safe agent message for Firestore:", safeAgentMessage);
          console.log("🔍 DEBUGGING - Agent message details:");
          console.log("  - Type:", safeAgentMessage.type);
          console.log("  - Text:", safeAgentMessage.text);
          console.log("  - Images array:", safeAgentMessage.images);
          console.log("  - Images count:", safeAgentMessage.images.length);

          await setDoc(
            chatRef,
            {
              messages: [...messagesWithoutLoading, safeAgentMessage],
            },
            { merge: true },
          );
          console.log("Successfully stored agent message in Firestore");
        } catch (firestoreError: any) {
          console.error(
            "❌ Firestore error storing agent message:",
            firestoreError,
          );
          console.error("Full error details:", {
            name: firestoreError.name,
            message: firestoreError.message,
            code: firestoreError.code,
            stack: firestoreError.stack,
          });

          // Final fallback - store only essential data
          try {
            const minimalAgentMessage = {
              sender: "agent",
              text: String(result.message || ""),
              timestamp: Timestamp.now(),
              userId: String(currentUser.uid),
              isLoading: false, // 🔧 NEW: Ensure loading is false in fallback too
            };

            await setDoc(
              chatRef,
              {
                messages: [...messagesWithoutLoading, minimalAgentMessage],
              },
              { merge: true },
            );
            console.log("✅ Stored minimal agent message in Firestore");
          } catch (finalError) {
            console.error("❌ Even minimal agent storage failed:", finalError);
          }
        }
      }
    } catch (error) {
      console.error("Error in chat submission:", error);
    } finally {
      // 🔧 NEW: Always reset loading state when done
      setIsSubmitting(false);
    }
  };

  // Helper function to update chat summary in sidebar
  const updateChatSummary = async (
    userId: string,
    chatId: string,
    firstMessage: string,
  ) => {
    try {
      // Generate a summary from the first message (first 50 characters)
      const summary =
        firstMessage.length > 50
          ? firstMessage.substring(0, 50) + "..."
          : firstMessage;

      // Update the sidebar document (now using chatId as document ID)
      const sidebarDocRef = doc(firestore, `users/${userId}/sidebar/${chatId}`);

      // Only update the summary and updatedAt, preserve other fields
      await setDoc(
        sidebarDocRef,
        {
          chatSummary: summary,
          updatedAt: Timestamp.now(),
        },
        { merge: true },
      );

      console.log("Updated chat summary to:", summary);
    } catch (error) {
      console.error("Error updating chat summary:", error);
    }
  };

  // Function to aggressively sanitize data for Firestore storage
  const sanitizeForFirestore = (obj: any, depth: number = 0): any => {
    // Prevent infinite recursion
    if (depth > 10) {
      console.warn("Max depth reached in sanitization, returning null");
      return null;
    }

    // Handle null/undefined
    if (obj === null || obj === undefined) {
      return obj;
    }

    // Handle primitive types
    if (
      typeof obj === "string" ||
      typeof obj === "number" ||
      typeof obj === "boolean"
    ) {
      return obj;
    }

    // Handle Firestore Timestamps
    if (obj instanceof Timestamp) {
      return obj;
    }

    // Handle Date objects - convert to Timestamp
    if (obj instanceof Date) {
      return Timestamp.fromDate(obj);
    }

    // Handle File objects, Blob objects, and other browser objects
    if (obj instanceof File || obj instanceof Blob || obj instanceof FileList) {
      console.warn(
        "Removing File/Blob object from Firestore data:",
        obj.constructor.name,
      );
      return null;
    }

    // Handle DOM elements
    if (obj instanceof Element || obj instanceof Node) {
      console.warn(
        "Removing DOM element from Firestore data:",
        obj.constructor.name,
      );
      return null;
    }

    // Handle Functions
    if (typeof obj === "function") {
      console.warn("Removing function from Firestore data");
      return null;
    }

    // Handle Arrays
    if (Array.isArray(obj)) {
      const sanitizedArray = obj
        .map((item) => sanitizeForFirestore(item, depth + 1))
        .filter((item) => item !== null && item !== undefined);

      // Only return strings in arrays for maximum safety
      return sanitizedArray.filter(
        (item) =>
          typeof item === "string" ||
          typeof item === "number" ||
          typeof item === "boolean" ||
          item instanceof Timestamp,
      );
    }

    // Handle Objects
    if (typeof obj === "object" && obj.constructor === Object) {
      const sanitized: any = {};

      for (const [key, value] of Object.entries(obj)) {
        // Skip keys that might cause issues
        if (key.startsWith("_") || key.includes("$") || key.includes(".")) {
          console.warn(`Skipping problematic key: ${key}`);
          continue;
        }

        const sanitizedValue = sanitizeForFirestore(value, depth + 1);
        if (sanitizedValue !== null && sanitizedValue !== undefined) {
          sanitized[key] = sanitizedValue;
        }
      }

      return sanitized;
    }

    // Handle any other object types (class instances, etc.)
    console.warn(
      "Removing complex object from Firestore data:",
      obj.constructor?.name || typeof obj,
    );
    return null;
  };

  return (
    <div className="relative h-screen w-full overflow-hidden hide-scrollbar">
      {/* ChatWindow fills the screen */}
      <div className="absolute inset-0 overflow-y-auto hide-scrollbar">
        <ChatWindow
          chatId={currentChatId}
          onReplyToMessage={handleReplyToMessage}
          onTitleRenamed={handleTitleRenamed}
        />
      </div>

      {/* Sticky prompt at the bottom */}
      <div className="absolute bottom-0 left-0 w-full pb-4 pl-4 pr-4 flex flex-col gap-2 bg-background text-center">
        <UnifiedPromptContainer
          onSubmit={handleFormSubmission}
          placeholder="Reimagine Artwork"
          maxLength={500}
          referencedMessage={referencedMessage}
          onClearReference={clearReference}
          isSubmitting={isSubmitting}
        />
        <small className="text-xs">
          AI-generated content may not be perfect. Review{" "}
          <a href="/terms" className="text-primary hover:underline">
            Terms & Conditions
          </a>
          .
        </small>
      </div>
    </div>
  );
}<|MERGE_RESOLUTION|>--- conflicted
+++ resolved
@@ -153,40 +153,6 @@
   };
 
   // 🔧 NEW: Function to handle title rename callback
-<<<<<<< HEAD
-  const handleTitleRenamed = useCallback(async (chatId: string, newTitle: string, category: string) => {
-    console.log("🎉 SUCCESS! Title rename callback fired:");
-    console.log("  - Chat ID:", chatId);
-    console.log("  - New Title:", newTitle);
-    console.log("  - Category:", category);
-    
-    if (!currentUser) {
-      console.error("❌ No current user for title update");
-      return;
-    }
-
-    try {
-      // Update the sidebar document with the new title
-      const sidebarDocRef = doc(firestore, `users/${currentUser.uid}/sidebar/${chatId}`);
-      
-      await setDoc(
-        sidebarDocRef,
-        {
-          chatSummary: newTitle,
-          category: category,
-          titleRenamed: true,
-          renamedAt: Timestamp.now(),
-          updatedAt: Timestamp.now(),
-        },
-        { merge: true }
-      );
-      
-      console.log("✅ Sidebar updated successfully with new title:", newTitle);
-    } catch (error) {
-      console.error("❌ Failed to update sidebar with new title:", error);
-    }
-  }, [currentUser]);
-=======
   const handleTitleRenamed = useCallback(
     async (chatId: string, newTitle: string, category: string) => {
       console.log("🎉 SUCCESS! Title rename callback fired:");
@@ -228,7 +194,6 @@
     },
     [currentUser],
   );
->>>>>>> 8120f42c
 
   const handleFormSubmission = async (data: any) => {
     if (!currentUser) {
