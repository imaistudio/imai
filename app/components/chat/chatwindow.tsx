"use client";

import { useEffect, useState, useRef, useCallback, useMemo } from "react";
import { firestore, auth } from "@/lib/firebase";
import { doc, Timestamp, onSnapshot } from "firebase/firestore";
import { onAuthStateChanged, User } from "firebase/auth";
import { ImageZoomModal } from "@/components/ImageZoomModal";
import { Reply } from "lucide-react";
import Lottie from "lottie-react";
import catLoadingAnimation from "@/public/lottie/catloading.json";

interface ChatMessage {
  id?: string;
  sender: "user" | "agent";
  type: "prompt" | "images";
  text?: string;
  images?: string[];
  createdAt: Timestamp | { seconds: number; nanoseconds: number };
  chatId: string;
  isStreaming?: boolean;
  isLoading?: boolean;
  updatedAt?: Timestamp | { seconds: number; nanoseconds: number };
}

// 🔧 NEW: Interface for referenced message
interface ReferencedMessage {
  id: string;
  sender: "user" | "agent";
  text?: string;
  images?: string[];
  timestamp: string;
}

// 🔧 NEW: Interface for title renaming callback
interface TitleRenameResult {
  success: boolean;
  title?: string;
  category?: string;
  error?: string;
}

/**
 * ChatWindow component for displaying chat messages
<<<<<<< HEAD
 * 
=======
 *
>>>>>>> 8120f42c
 * Features:
 * - Displays chat messages with real-time updates
 * - Reply-to-message functionality
 * - Image zoom modal
 * - Loading states and animations
 * - Automatic title generation (handled server-side)
 */
interface ChatWindowProps {
  chatId: string;
  onReplyToMessage?: (message: ReferencedMessage) => void;
  onTitleRenamed?: (chatId: string, newTitle: string, category: string) => void; // For backward compatibility
}

const MESSAGES_PER_PAGE = 20;

export default function ChatWindow({
  chatId,
  onReplyToMessage,
  onTitleRenamed,
}: ChatWindowProps) {
  const [messages, setMessages] = useState<ChatMessage[]>([]);
  const [userId, setUserId] = useState<string | null>(null);
  const [loading, setLoading] = useState<boolean>(true);
  const [initialLoad, setInitialLoad] = useState<boolean>(true);
<<<<<<< HEAD
  
=======

>>>>>>> 8120f42c
  const messagesEndRef = useRef<HTMLDivElement>(null);
  const chatContainerRef = useRef<HTMLDivElement>(null);
  const unsubscribeRef = useRef<(() => void) | null>(null);

  // Memoized cache functions
  const cacheKey = useMemo(
    () => (userId && chatId ? `chat_messages_${userId}_${chatId}` : null),
    [userId, chatId],
  );

  const saveToCache = useCallback(
    (messages: ChatMessage[]) => {
      if (!cacheKey) return;
      try {
        sessionStorage.setItem(cacheKey, JSON.stringify(messages));
      } catch (error) {
        console.warn("Failed to save to cache:", error);
      }
    },
    [cacheKey],
  );

  const loadFromCache = useCallback((): ChatMessage[] | null => {
    if (!cacheKey) return null;
    try {
      const cached = sessionStorage.getItem(cacheKey);
      return cached ? JSON.parse(cached) : null;
    } catch (error) {
      console.warn("Failed to load from cache:", error);
      return null;
    }
  }, [cacheKey]);

  // Optimized scroll to bottom
  const scrollToBottom = useCallback(() => {
    if (messagesEndRef.current) {
      messagesEndRef.current.scrollIntoView({
        behavior: initialLoad ? "auto" : "smooth",
      });
    }
  }, [initialLoad]);

  // Handle reply to message
  const handleReply = useCallback(
    (msg: ChatMessage, index: number) => {
      if (!onReplyToMessage) return;

      const referencedMessage: ReferencedMessage = {
        id: msg.id || `${msg.chatId}-${index}`,
        sender: msg.sender,
        text: msg.text,
        images: msg.images || [],
        timestamp:
          msg.createdAt && typeof msg.createdAt === "object"
            ? new Date(
                (msg.createdAt as Timestamp).seconds * 1000,
              ).toISOString()
            : new Date().toISOString(),
      };

      onReplyToMessage(referencedMessage);
    },
    [onReplyToMessage],
  );

  // Initialize auth state
  useEffect(() => {
    const unsubscribeAuth = onAuthStateChanged(auth, (user: User | null) => {
      setUserId(user?.uid || null);
      setLoading(false);
    });
    return () => unsubscribeAuth();
  }, []);

  // Reset and load messages when chat changes
  useEffect(() => {
    if (!chatId || !userId || loading) return;

    console.log("🔄 ChatWindow: Loading chat:", chatId);

    // Clean up previous listener
    if (unsubscribeRef.current) {
      unsubscribeRef.current();
      unsubscribeRef.current = null;
    }

    // Reset state for new chat
    setInitialLoad(true);

    // Try to load from cache first for instant display
    const cachedMessages = loadFromCache();
    if (cachedMessages && cachedMessages.length > 0) {
      console.log(
        "📦 ChatWindow: Loaded",
        cachedMessages.length,
        "messages from cache",
      );
      setMessages(cachedMessages);
      setInitialLoad(false);
      // Scroll to bottom after a brief delay to ensure rendering
      setTimeout(scrollToBottom, 50);
    } else {
      // No cache, show loading state
      setMessages([]);
    }

    // Set up Firestore listener
    const docRef = doc(firestore, `chats/${userId}/prompts/${chatId}`);

    unsubscribeRef.current = onSnapshot(
      docRef,
      (doc) => {
        if (doc.exists()) {
          const chatData = doc.data();
          const firebaseMessages = chatData.messages as ChatMessage[];

          if (firebaseMessages && firebaseMessages.length > 0) {
            // Sort messages by timestamp
            const sortedMessages = [...firebaseMessages].sort((a, b) => {
              const aSeconds =
                a.createdAt && typeof a.createdAt === "object"
                  ? (a.createdAt as Timestamp).seconds ||
                    (a.createdAt as any).seconds
                  : 0;
              const bSeconds =
                b.createdAt && typeof b.createdAt === "object"
                  ? (b.createdAt as Timestamp).seconds ||
                    (b.createdAt as any).seconds
                  : 0;
              return aSeconds - bSeconds;
            });

            // Update messages and cache
            setMessages(sortedMessages);
            saveToCache(sortedMessages);

            // Only scroll to bottom if this is initial load or if we have new messages
            if (initialLoad || sortedMessages.length !== messages.length) {
              setTimeout(scrollToBottom, 50);
            }

            console.log(
              "🔄 ChatWindow: Loaded",
              sortedMessages.length,
              "messages from Firestore",
            );
          } else {
            // No messages
            setMessages([]);
            saveToCache([]);
          }
        } else {
          // Document doesn't exist
          setMessages([]);
          if (cacheKey) {
            sessionStorage.removeItem(cacheKey);
          }
        }

        setInitialLoad(false);
      },
      (error) => {
        console.error("❌ ChatWindow: Error loading messages:", error);
        setInitialLoad(false);
      },
    );

    // Cleanup function
    return () => {
      if (unsubscribeRef.current) {
        unsubscribeRef.current();
        unsubscribeRef.current = null;
      }
    };
  }, [
    chatId,
    userId,
    loading,
    loadFromCache,
    saveToCache,
    scrollToBottom,
    cacheKey,
  ]);

  // Cleanup on unmount
  useEffect(() => {
    return () => {
      if (unsubscribeRef.current) {
        unsubscribeRef.current();
      }
    };
  }, []);

  return (
    <div className="w-full flex flex-col min-h-screen hide-scrollbar pb-6 md:pb-32 lg:pb-44">
      <div
        ref={chatContainerRef}
        className="flex-1 w-full md:pl-6 md:pr-6 p-4 overflow-y-auto hide-scrollbar"
      >
        <div className="flex flex-col gap-6 min-h-full justify-end w-full md:max-w-4xl mx-auto">
          {messages.map((msg, index) => (
            <div key={`${msg.id || msg.chatId}-${index}`}>
              {/* User messages */}
              {msg.sender === "user" ? (
                <div className="flex justify-end group">
                  <div className="flex items-end gap-2">
                    <div className="max-w-4xl">
                      {msg.images && msg.images.length > 0 && (
                        <div className="flex flex-wrap gap-2 mb-2 justify-end">
                          {msg.images.map((img, i) => (
                            <div
                              key={`${index}-${i}`}
                              className="relative group/image"
                            >
                              <ImageZoomModal
                                src={img}
                                alt={`image-${i}`}
                                className="min-w-20 max-h-20 object-cover rounded-lg"
                              />
                            </div>
                          ))}
                        </div>
                      )}
                      {msg.text && (
                        <div className="text-sm  text-white bg-primary rounded-full py-2 px-4 leading-relaxed text-left">
                          <p>{msg.text}</p>
                        </div>
                      )}
                    </div>
                    <button
                      onClick={() => handleReply(msg, index)}
                      className="hidden md:block opacity-0 group-hover:opacity-100 transition-opacity duration-200 p-1 rounded-full hover:bg-gray-100 dark:hover:bg-gray-800"
                      title="Reply to this message"
                    >
                      <Reply size={16} className="text-gray-500" />
                    </button>
                  </div>
                </div>
              ) : (
                /* Agent messages */
                <div className="group">
                  {/* 🔧 NEW: Loading spinner for agent messages */}
                  {msg.isLoading && (
                    <div className="flex justify-start mb-2">
                      <div className="flex items-end gap-2">
                        <div className="max-w-[75%] bg-transparent text-primary-foreground rounded-2xl px-4 py-3">
                          <div className="flex items-center justify-center">
                            <Lottie
                              animationData={catLoadingAnimation}
                              loop={true}
                              className="w-60 h-60"
                            />
                          </div>
                        </div>
                      </div>
                    </div>
                  )}

                  {msg.text && !msg.isLoading && (
                    <div className="flex justify-start mb-2">
                      <div className="flex items-end gap-2">
                        <div className="max-w-[75%] bg-transparent text-primary-foreground rounded-2xl px-4 py-3">
                          <div className="text-sm leading-relaxed">
                            <p className="text-black dark:text-white">
                              {msg.text}
                              {(msg as any).isStreaming && (
                                <span className="animate-pulse ml-1">▊</span>
                              )}
                            </p>
                          </div>
                        </div>

                        <button
                          onClick={() => handleReply(msg, index)}
                          className="opacity-0 group-hover:opacity-100 transition-opacity duration-200  flex items-center space-x-1"
                          title="Reply to this message"
                        >
                          <Reply size={16} className="text-gray-500" />
                          <span className="text-sm text-gray-500">Reply</span>
                        </button>
                      </div>
                    </div>
                  )}

                  {msg.images && msg.images.length > 0 && !msg.isLoading && (
                    <div className="flex justify-start">
                      <div className="flex items-end gap-2">
                        <div className="max-w-[75%]">
                          <div className="flex flex-wrap gap-2">
                            {msg.images.map((img, i) => (
                              <div
                                key={`${index}-${i}`}
                                className="relative group/image"
                              >
                                <ImageZoomModal
                                  src={img}
                                  alt={`image-${i}`}
                                  className="w-auto h-36 md:h-96 object-cover rounded-lg"
                                />
                              </div>
                            ))}
                          </div>
                        </div>

                        <button
                          onClick={() => handleReply(msg, index)}
                          className="opacity-0 group-hover:opacity-100 transition-opacity duration-200 flex items-center space-x-1"
                          title="Reply to this image"
                        >
                          <Reply size={16} className="text-gray-500" />
                          <span className="text-sm text-gray-500">Reply</span>
                        </button>
                      </div>
                    </div>
                  )}
                </div>
              )}
            </div>
          ))}
          <div ref={messagesEndRef} />
        </div>
      </div>
    </div>
  );
}<|MERGE_RESOLUTION|>--- conflicted
+++ resolved
@@ -41,11 +41,7 @@
 
 /**
  * ChatWindow component for displaying chat messages
-<<<<<<< HEAD
- * 
-=======
  *
->>>>>>> 8120f42c
  * Features:
  * - Displays chat messages with real-time updates
  * - Reply-to-message functionality
@@ -70,11 +66,7 @@
   const [userId, setUserId] = useState<string | null>(null);
   const [loading, setLoading] = useState<boolean>(true);
   const [initialLoad, setInitialLoad] = useState<boolean>(true);
-<<<<<<< HEAD
-  
-=======
-
->>>>>>> 8120f42c
+
   const messagesEndRef = useRef<HTMLDivElement>(null);
   const chatContainerRef = useRef<HTMLDivElement>(null);
   const unsubscribeRef = useRef<(() => void) | null>(null);
