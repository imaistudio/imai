"use client";

import { useEffect, useState, useRef, useCallback, useMemo } from "react";
import { firestore, auth } from "@/lib/firebase";
import {
  doc,
  Timestamp,
  onSnapshot,
  collection,
  setDoc,
  deleteDoc,
  query,
  where,
  getDocs,
  updateDoc,
  arrayUnion,
} from "firebase/firestore";
import { onAuthStateChanged, User } from "firebase/auth";
import { ImageZoomModal } from "@/components/ImageZoomModal";
import {
  Reply,
  ThumbsUp,
  ThumbsDown,
  RefreshCcw,
  UnfoldHorizontal,
  Sparkles,
  LetterText,
  Download,
  Share2,
} from "lucide-react";
import Lottie from "lottie-react";
import catLoadingAnimation from "@/public/lottie/catloading.json";

interface ChatMessage {
  id?: string;
  sender: "user" | "agent";
  type: "prompt" | "images";
  text?: string;
  images?: string[];
  createdAt: Timestamp | { seconds: number; nanoseconds: number };
  chatId: string;
  isStreaming?: boolean;
  isLoading?: boolean;
  updatedAt?: Timestamp | { seconds: number; nanoseconds: number };
}

// 🔧 NEW: Interface for referenced message
interface ReferencedMessage {
  id: string;
  sender: "user" | "agent";
  text?: string;
  images?: string[];
  timestamp: string;
}


interface ChatWindowProps {
  chatId: string;
  onReplyToMessage?: (message: ReferencedMessage) => void;
  onTitleRenamed?: (chatId: string, newTitle: string, category: string) => void; // For backward compatibility
}


export default function ChatWindow({
  chatId,
  onReplyToMessage,
  onTitleRenamed,
}: ChatWindowProps) {
  const [messages, setMessages] = useState<ChatMessage[]>([]);
  const [userId, setUserId] = useState<string | null>(null);
  const [loading, setLoading] = useState<boolean>(true);
  const [initialLoad, setInitialLoad] = useState<boolean>(true);
  const [likedImages, setLikedImages] = useState<Set<string>>(new Set());
  const [dislikedImages, setDislikedImages] = useState<Set<string>>(new Set());

  const messagesEndRef = useRef<HTMLDivElement>(null);
  const chatContainerRef = useRef<HTMLDivElement>(null);
  const unsubscribeRef = useRef<(() => void) | null>(null);

  // Memoized cache functions
  const cacheKey = useMemo(
    () => (userId && chatId ? `chat_messages_${userId}_${chatId}` : null),
    [userId, chatId],
  );

  const saveToCache = useCallback(
    (messages: ChatMessage[]) => {
      if (!cacheKey) return;
      try {
        sessionStorage.setItem(cacheKey, JSON.stringify(messages));
      } catch (error) {
        console.warn("Failed to save to cache:", error);
      }
    },
    [cacheKey],
  );

  const loadFromCache = useCallback((): ChatMessage[] | null => {
    if (!cacheKey) return null;
    try {
      const cached = sessionStorage.getItem(cacheKey);
      return cached ? JSON.parse(cached) : null;
    } catch (error) {
      console.warn("Failed to load from cache:", error);
      return null;
    }
  }, [cacheKey]);

  // Optimized scroll to bottom
  const scrollToBottom = useCallback(() => {
    if (messagesEndRef.current) {
      messagesEndRef.current.scrollIntoView({
        behavior: initialLoad ? "auto" : "smooth",
      });
    }
  }, [initialLoad]);

  // Handle reply to message
  const handleReply = useCallback(
    (msg: ChatMessage, index: number) => {
      if (!onReplyToMessage) return;

      const referencedMessage: ReferencedMessage = {
        id: msg.id || `${msg.chatId}-${index}`,
        sender: msg.sender,
        text: msg.text,
        images: msg.images || [],
        timestamp:
          msg.createdAt && typeof msg.createdAt === "object"
            ? new Date(
                (msg.createdAt as Timestamp).seconds * 1000,
              ).toISOString()
            : new Date().toISOString(),
      };

      onReplyToMessage(referencedMessage);
    },
    [onReplyToMessage],
  );

  // Load user preferences (likes and dislikes)
  const loadUserPreferences = useCallback(async () => {
    if (!userId) return;

    try {
      const preferencesRef = collection(
        firestore,
        `users/${userId}/preferences`,
      );
      const snapshot = await getDocs(preferencesRef);

      const liked = new Set<string>();
      const disliked = new Set<string>();

      snapshot.forEach((doc) => {
        const data = doc.data();
        if (data.likedimageurl) {
          liked.add(data.likedimageurl);
        }
        if (data.dislikedimageurl) {
          disliked.add(data.dislikedimageurl);
        }
      });

      setLikedImages(liked);
      setDislikedImages(disliked);
    } catch (error) {
      console.error("❌ Error loading user preferences:", error);
    }
  }, [userId]);

  // Handle like action
  const handleLike = useCallback(
    async (imageUrl: string) => {
      if (!userId) {
        console.error("User not authenticated");
        return;
      }

      try {
        const isCurrentlyLiked = likedImages.has(imageUrl);
        const isCurrentlyDisliked = dislikedImages.has(imageUrl);

        if (isCurrentlyLiked) {
          // Unlike the image - remove from Firestore
          const preferencesRef = collection(
            firestore,
            `users/${userId}/preferences`,
          );
          const q = query(
            preferencesRef,
            where("likedimageurl", "==", imageUrl),
          );
          const querySnapshot = await getDocs(q);

          querySnapshot.forEach(async (doc) => {
            await deleteDoc(doc.ref);
          });

          // Update local state
          const newLikedImages = new Set(likedImages);
          newLikedImages.delete(imageUrl);
          setLikedImages(newLikedImages);

          console.log("✅ Image unliked successfully");
        } else {
          // Like the image
          if (isCurrentlyDisliked) {
            // Remove from disliked first
            const preferencesRef = collection(
              firestore,
              `users/${userId}/preferences`,
            );
            const q = query(
              preferencesRef,
              where("dislikedimageurl", "==", imageUrl),
            );
            const querySnapshot = await getDocs(q);

            querySnapshot.forEach(async (doc) => {
              await deleteDoc(doc.ref);
            });

            // Update local state
            const newDislikedImages = new Set(dislikedImages);
            newDislikedImages.delete(imageUrl);
            setDislikedImages(newDislikedImages);
          }

          // Generate a unique ID for the like
          const likeId = `like_${Date.now()}_${Math.random().toString(36).substr(2, 9)}`;

          // Create the like document
          const likeData = {
            id: likeId,
            userId: userId,
            imageId:
              imageUrl.split("/").pop() ||
              imageUrl.substring(imageUrl.lastIndexOf("/") + 1),
            likedimageurl: imageUrl,
            likedAt: Timestamp.now(),
          };

          // Store in Firestore at users/{userId}/preferences/{likeId}
          const preferencesRef = doc(
            firestore,
            `users/${userId}/preferences/${likeId}`,
          );
          await setDoc(preferencesRef, likeData);

          // Update local state
          const newLikedImages = new Set(likedImages);
          newLikedImages.add(imageUrl);
          setLikedImages(newLikedImages);

          console.log("✅ Image liked successfully:", likeId);
        }
      } catch (error) {
        console.error("❌ Error handling like:", error);
      }
    },
    [userId, likedImages, dislikedImages],
  );

  // Handle dislike action
  const handleDislike = useCallback(
    async (imageUrl: string) => {
      if (!userId) {
        console.error("User not authenticated");
        return;
      }

      try {
        const isCurrentlyDisliked = dislikedImages.has(imageUrl);
        const isCurrentlyLiked = likedImages.has(imageUrl);

        if (isCurrentlyDisliked) {
          // Remove dislike - remove from Firestore
          const preferencesRef = collection(
            firestore,
            `users/${userId}/preferences`,
          );
          const q = query(
            preferencesRef,
            where("dislikedimageurl", "==", imageUrl),
          );
          const querySnapshot = await getDocs(q);

          querySnapshot.forEach(async (doc) => {
            await deleteDoc(doc.ref);
          });

          // Update local state
          const newDislikedImages = new Set(dislikedImages);
          newDislikedImages.delete(imageUrl);
          setDislikedImages(newDislikedImages);

          console.log("✅ Image undisliked successfully");
        } else {
          // Dislike the image
          if (isCurrentlyLiked) {
            // Remove from liked first
            const preferencesRef = collection(
              firestore,
              `users/${userId}/preferences`,
            );
            const q = query(
              preferencesRef,
              where("likedimageurl", "==", imageUrl),
            );
            const querySnapshot = await getDocs(q);

            querySnapshot.forEach(async (doc) => {
              await deleteDoc(doc.ref);
            });

            // Update local state
            const newLikedImages = new Set(likedImages);
            newLikedImages.delete(imageUrl);
            setLikedImages(newLikedImages);
          }

          // Generate a unique ID for the dislike
          const dislikeId = `dislike_${Date.now()}_${Math.random().toString(36).substr(2, 9)}`;

          // Create the dislike document
          const dislikeData = {
            id: dislikeId,
            userId: userId,
            imageId:
              imageUrl.split("/").pop() ||
              imageUrl.substring(imageUrl.lastIndexOf("/") + 1),
            dislikedimageurl: imageUrl,
            dislikedAt: Timestamp.now(),
          };

          // Store in Firestore at users/{userId}/preferences/{dislikeId}
          const preferencesRef = doc(
            firestore,
            `users/${userId}/preferences/${dislikeId}`,
          );
          await setDoc(preferencesRef, dislikeData);

          // Update local state
          const newDislikedImages = new Set(dislikedImages);
          newDislikedImages.add(imageUrl);
          setDislikedImages(newDislikedImages);

          console.log("✅ Image disliked successfully:", dislikeId);
        }
      } catch (error) {
        console.error("❌ Error handling dislike:", error);
      }
    },
    [userId, likedImages, dislikedImages],
  );

  // Handle download action
  const handleDownload = useCallback(async (imageUrl: string) => {
    console.log("🔄 Starting download for:", imageUrl);

    try {
      // Extract filename from URL
      let fileName = imageUrl.split("/").pop() || `download-${Date.now()}.jpg`;

      // Clean up filename - remove query parameters
      if (fileName.includes("?")) {
        fileName = fileName.split("?")[0];
      }

      // Ensure filename has an extension
      if (!fileName.includes(".")) {
        fileName += ".jpg";
      }

      console.log("📁 Using filename:", fileName);

      // Use server-side proxy for ALL URLs (most reliable approach)
      const proxyUrl = `/api/download-image?url=${encodeURIComponent(imageUrl)}`;

      console.log("🔗 Proxy URL:", proxyUrl);

      // Create download link and trigger immediately
      const link = document.createElement("a");
      link.href = proxyUrl;
      link.download = fileName;
      link.style.display = "none";

      console.log("🔗 Created download link with href:", link.href);
      console.log("📥 Download attribute:", link.download);

      document.body.appendChild(link);

      // Force click
      link.click();

      console.log("✅ Download link clicked");

      // Clean up after a short delay
      setTimeout(() => {
        try {
          document.body.removeChild(link);
          console.log("🗑️ Cleaned up download link");
        } catch (e) {
          console.warn("⚠️ Could not clean up link:", e);
        }
      }, 1000);
    } catch (error) {
      console.error("❌ Download failed:", error);

      // Simple fallback: direct window.open
      console.log("🔄 Fallback: Opening in new tab");
      window.open(imageUrl, "_blank");
    }
  }, []);

  // Format analysis object into readable text
  const formatAnalysisObject = (analysisObj: any): string => {
    let formattedText = "";
    
    Object.entries(analysisObj).forEach(([category, details]) => {
      // Capitalize category name
      const categoryName = category.charAt(0).toUpperCase() + category.slice(1);
      formattedText += `🎨 **${categoryName}:**\n`;
      
      if (typeof details === "object" && details !== null) {
        // Handle nested objects
        Object.entries(details).forEach(([key, value]) => {
          const keyName = key.charAt(0).toUpperCase() + key.slice(1);
          
          if (Array.isArray(value)) {
            formattedText += `• ${keyName}: ${value.join(", ")}\n`;
          } else {
            formattedText += `• ${keyName}: ${value}\n`;
          }
        });
      } else {
        // Handle simple values
        formattedText += `• ${details}\n`;
      }
      
      formattedText += "\n";
    });
    
    return formattedText;
  };

  // Handle analyze image action
  const handleAnalyzeImage = useCallback(async (imageUrl: string) => {
    if (!userId || !chatId) {
      console.error("User not authenticated or no chat ID");
      return;
    }

    console.log("🔍 Starting image analysis for:", imageUrl);

    try {
      // Create loading message
      const loadingMessage: ChatMessage = {
        id: `analysis-${Date.now()}`,
        sender: "agent",
        type: "prompt",
        text: "Analyzing image...",
        chatId: chatId,
        createdAt: Timestamp.now(),
        isLoading: true,
      };

      // Add loading message to Firestore
      const chatRef = doc(firestore, `chats/${userId}/prompts/${chatId}`);
      await updateDoc(chatRef, {
        messages: arrayUnion(loadingMessage),
      });

      // Call analyze image API
      const formData = new FormData();
      formData.append("userid", userId);
      formData.append("image_url", imageUrl);

      const response = await fetch("/api/analyzeimage", {
        method: "POST",
        body: formData,
      });

      if (!response.ok) {
        throw new Error(`API request failed: ${response.statusText}`);
      }

      const result = await response.json();

      // Format the analysis result
      let analysisText = "Image Analysis:\n\n";
      
      if (result.status === "success" && result.result) {
        if (result.result.raw_analysis) {
          // Try to parse JSON from raw_analysis
          try {
            const parsedAnalysis = JSON.parse(result.result.raw_analysis);
            analysisText += formatAnalysisObject(parsedAnalysis);
          } catch {
            // If not JSON, use as is
            analysisText += result.result.raw_analysis;
          }
        } else {
          // Format structured analysis
          analysisText += formatAnalysisObject(result.result);
        }
      } else {
        analysisText += "Unable to analyze the image at this time.";
      }

      // Create analysis result message
      const analysisMessage: ChatMessage = {
        id: `analysis-result-${Date.now()}`,
        sender: "agent",
        type: "prompt",
        text: analysisText,
        chatId: chatId,
        createdAt: Timestamp.now(),
      };

      // Update Firestore with the analysis result
      // First, get current messages to replace loading message
      const chatDoc = await getDocs(query(collection(firestore, `chats/${userId}/prompts`), where("__name__", "==", chatId)));
      
      if (!chatDoc.empty) {
        const chatData = chatDoc.docs[0].data();
        const currentMessages = chatData.messages || [];
        
        // Replace loading message with analysis result
        const updatedMessages = currentMessages.map((msg: ChatMessage) => 
          msg.id === loadingMessage.id ? analysisMessage : msg
        );

        await updateDoc(chatRef, {
          messages: updatedMessages,
        });
      }

      console.log("✅ Analysis message saved to chat");

    } catch (error) {
      console.error("❌ Image analysis failed:", error);
      
      // Create error message
      const errorMessage: ChatMessage = {
        id: `analysis-error-${Date.now()}`,
        sender: "agent",
        type: "prompt",
        text: "Sorry, I couldn't analyze the image. Please try again later.",
        chatId: chatId,
        createdAt: Timestamp.now(),
      };

      // Update Firestore with error message
      try {
        const chatRef = doc(firestore, `chats/${userId}/prompts/${chatId}`);
        await updateDoc(chatRef, {
          messages: arrayUnion(errorMessage),
        });
      } catch (updateError) {
        console.error("❌ Failed to save error message:", updateError);
      }
    }
  }, [userId, chatId]);

<<<<<<< HEAD
=======
  // Handle reframe image to landscape
  const handleReframe = useCallback(async (imageUrl: string) => {
    if (!userId || !chatId) {
      console.error("User not authenticated or no chat ID");
      return;
    }

    console.log("🖼️ Starting image reframe for:", imageUrl);

    // Create loading message
    const loadingMessage: ChatMessage = {
      id: `reframe-${Date.now()}`,
      sender: "agent",
      type: "images",
      text: "Reframing image to landscape...",
      chatId: chatId,
      createdAt: Timestamp.now(),
      isLoading: true,
    };

    try {

      // Add loading message to Firestore
      const chatRef = doc(firestore, `chats/${userId}/prompts/${chatId}`);
      await updateDoc(chatRef, {
        messages: arrayUnion(loadingMessage),
      });

      // Call reframe API
      const formData = new FormData();
      formData.append("userid", userId);
      formData.append("image_url", imageUrl);
      formData.append("imageSize", "landscape");

      const response = await fetch("/api/reframe", {
        method: "POST",
        body: formData,
      });

      if (!response.ok) {
        throw new Error(`API request failed: ${response.statusText}`);
      }

      const result = await response.json();

      if (result.status === "success" && result.result && result.result.imageUrl) {
        // Create reframed image message
        const reframeMessage: ChatMessage = {
          id: `reframe-result-${Date.now()}`,
          sender: "agent",
          type: "images",
          text: "",
          images: [result.result.imageUrl],
          chatId: chatId,
          createdAt: Timestamp.now(),
        };

        // Update Firestore with the reframed image
        // First, get current messages to replace loading message
        const chatDoc = await getDocs(query(collection(firestore, `chats/${userId}/prompts`), where("__name__", "==", chatId)));
        
        if (!chatDoc.empty) {
          const chatData = chatDoc.docs[0].data();
          const currentMessages = chatData.messages || [];
          
          // Replace loading message with reframe result
          const updatedMessages = currentMessages.map((msg: ChatMessage) => 
            msg.id === loadingMessage.id ? reframeMessage : msg
          );

          await updateDoc(chatRef, {
            messages: updatedMessages,
          });
        }

        console.log("✅ Reframed image saved to chat");
      } else {
        throw new Error("Invalid response from reframe API");
      }

    } catch (error) {
      console.error("❌ Image reframe failed:", error);
      
      // Create error message
      const errorMessage: ChatMessage = {
        id: `reframe-error-${Date.now()}`,
        sender: "agent",
        type: "prompt",
        text: "Sorry, I couldn't reframe the image. Please try again later.",
        chatId: chatId,
        createdAt: Timestamp.now(),
      };

      // Update Firestore with error message
      try {
        const chatRef = doc(firestore, `chats/${userId}/prompts/${chatId}`);
        
        // Get current messages to replace loading message
        const chatDoc = await getDocs(query(collection(firestore, `chats/${userId}/prompts`), where("__name__", "==", chatId)));
        
        if (!chatDoc.empty) {
          const chatData = chatDoc.docs[0].data();
          const currentMessages = chatData.messages || [];
          
          // Replace loading message with error message
          const updatedMessages = currentMessages.map((msg: ChatMessage) => 
            msg.id === loadingMessage.id ? errorMessage : msg
          );

          await updateDoc(chatRef, {
            messages: updatedMessages,
          });
        } else {
          // If no chat found, just add the error message
          await updateDoc(chatRef, {
            messages: arrayUnion(errorMessage),
          });
        }
      } catch (updateError) {
        console.error("❌ Failed to save error message:", updateError);
      }
    }
  }, [userId, chatId]);

>>>>>>> 1526ecb9
  // Initialize auth state
  useEffect(() => {
    const unsubscribeAuth = onAuthStateChanged(auth, (user: User | null) => {
      setUserId(user?.uid || null);
      setLoading(false);
    });
    return () => unsubscribeAuth();
  }, []);

  // Load user preferences when userId changes
  useEffect(() => {
    if (userId) {
      loadUserPreferences();
    } else {
      // Clear preferences when user logs out
      setLikedImages(new Set());
      setDislikedImages(new Set());
    }
  }, [userId, loadUserPreferences]);

  // Reset and load messages when chat changes
  useEffect(() => {
    if (!chatId || !userId || loading) return;

    console.log("🔄 ChatWindow: Loading chat:", chatId);

    // Clean up previous listener
    if (unsubscribeRef.current) {
      unsubscribeRef.current();
      unsubscribeRef.current = null;
    }

    // Reset state for new chat
    setInitialLoad(true);

    // Try to load from cache first for instant display
    const cachedMessages = loadFromCache();
    if (cachedMessages && cachedMessages.length > 0) {
      console.log(
        "📦 ChatWindow: Loaded",
        cachedMessages.length,
        "messages from cache",
      );
      setMessages(cachedMessages);
      setInitialLoad(false);
      // Scroll to bottom after a brief delay to ensure rendering
      setTimeout(scrollToBottom, 50);
    } else {
      // No cache, show loading state
      setMessages([]);
    }

    // Set up Firestore listener
    const docRef = doc(firestore, `chats/${userId}/prompts/${chatId}`);

    unsubscribeRef.current = onSnapshot(
      docRef,
      (doc) => {
        if (doc.exists()) {
          const chatData = doc.data();
          const firebaseMessages = chatData.messages as ChatMessage[];

          if (firebaseMessages && firebaseMessages.length > 0) {
            // Sort messages by timestamp
            const sortedMessages = [...firebaseMessages].sort((a, b) => {
              const aSeconds =
                a.createdAt && typeof a.createdAt === "object"
                  ? (a.createdAt as Timestamp).seconds ||
                    (a.createdAt as any).seconds
                  : 0;
              const bSeconds =
                b.createdAt && typeof b.createdAt === "object"
                  ? (b.createdAt as Timestamp).seconds ||
                    (b.createdAt as any).seconds
                  : 0;
              return aSeconds - bSeconds;
            });

            // Update messages and cache
            setMessages(sortedMessages);
            saveToCache(sortedMessages);

            // Only scroll to bottom if this is initial load or if we have new messages
            if (initialLoad || sortedMessages.length !== messages.length) {
              setTimeout(scrollToBottom, 50);
            }

            console.log(
              "🔄 ChatWindow: Loaded",
              sortedMessages.length,
              "messages from Firestore",
            );
          } else {
            // No messages
            setMessages([]);
            saveToCache([]);
          }
        } else {
          // Document doesn't exist
          setMessages([]);
          if (cacheKey) {
            sessionStorage.removeItem(cacheKey);
          }
        }

        setInitialLoad(false);
      },
      (error) => {
        console.error("❌ ChatWindow: Error loading messages:", error);
        setInitialLoad(false);
      },
    );

    // Cleanup function
    return () => {
      if (unsubscribeRef.current) {
        unsubscribeRef.current();
        unsubscribeRef.current = null;
      }
    };
  }, [
    chatId,
    userId,
    loading,
    loadFromCache,
    saveToCache,
    scrollToBottom,
    cacheKey,
    messages.length,
  ]);

  // Cleanup on unmount
  useEffect(() => {
    return () => {
      if (unsubscribeRef.current) {
        unsubscribeRef.current();
      }
    };
  }, []);

  return (
    <div className="w-full flex flex-col min-h-screen hide-scrollbar pb-6 md:pb-32 lg:pb-44">
      <div
        ref={chatContainerRef}
        className="flex-1 w-full md:pl-6 md:pr-6 p-4 overflow-y-auto hide-scrollbar"
      >
        <div className="flex flex-col gap-6 min-h-full justify-end w-full md:max-w-4xl mx-auto">
          {messages.map((msg, index) => (
            <div key={`${msg.id || msg.chatId}-${index}`}>
              {/* User messages */}
              {msg.sender === "user" ? (
                <div className="flex justify-end group">
                  <div className="flex items-end gap-2">
                    <div className="max-w-4xl">
                      {msg.images && msg.images.length > 0 && (
                        <div className="flex flex-wrap gap-2 mb-2 justify-end">
                          {msg.images.map((img, i) => (
                            <div
                              key={`${index}-${i}`}
                              className="relative group/image"
                            >
                              <ImageZoomModal
                                src={img}
                                alt={`image-${i}`}
                                className="min-w-20 max-h-20 object-cover rounded-lg"
                              />
                            </div>
                          ))}
                        </div>
                      )}
                      {msg.text && (
                        <div className="text-sm  text-white bg-primary rounded-full py-2 px-4 leading-relaxed text-left">
                          <p>{msg.text}</p>
                        </div>
                      )}
                    </div>
                    <button
                      onClick={() => handleReply(msg, index)}
                      className="hidden md:block opacity-0 group-hover:opacity-100 transition-opacity duration-200 p-1 rounded-full hover:bg-gray-100 dark:hover:bg-gray-800"
                      title="Reply to this message"
                    >
                      <Reply size={16} className="text-gray-500" />
                    </button>
                  </div>
                </div>
              ) : (
                /* Agent messages */
                <div className="group">
                  {/* 🔧 NEW: Loading spinner for agent messages */}
                  {msg.isLoading && (
                    <div className="flex justify-start mb-2">
                      <div className="flex items-end gap-2">
                        <div className="max-w-[75%] bg-transparent text-primary-foreground rounded-2xl px-4 py-3">
                          <div className="flex items-center justify-center">
                            <Lottie
                              animationData={catLoadingAnimation}
                              loop={true}
                              className="w-60 h-60"
                            />
                          </div>
                        </div>
                      </div>
                    </div>
                  )}

                  {msg.text && !msg.isLoading && (
                    <div className="flex justify-start mb-2">
                      <div className="flex items-end gap-2">
                        <div className="max-w-[75%] bg-transparent text-primary-foreground rounded-2xl px-4 py-3">
                          <div className="text-sm leading-relaxed">
                            <p className="text-black dark:text-white">
                              {msg.text}
                              {(msg as any).isStreaming && (
                                <span className="animate-pulse ml-1">▊</span>
                              )}
                            </p>
                          </div>
                        </div>

                        <button
                          onClick={() => handleReply(msg, index)}
                          className="opacity-0 group-hover:opacity-100 transition-opacity duration-200  flex items-center space-x-1"
                          title="Reply to this message"
                        >
                          <Reply size={16} className="text-gray-500" />
                          <span className="text-sm text-gray-500">Reply</span>
                        </button>
                      </div>
                    </div>
                  )}

                  {msg.images && msg.images.length > 0 && !msg.isLoading && (
                    <div className="flex justify-start">
                      <div className="flex items-end gap-2">
                        <div className="max-w-[75%]">
                          <div className="flex flex-wrap gap-2">
                            {msg.images.map((img, i) => (
                              <div
                                key={`${index}-${i}`}
                                className="relative group/image"
                              >
                                <ImageZoomModal
                                  src={img}
                                  alt={`image-${i}`}
                                  className="w-auto h-36 md:h-96 object-cover rounded-lg"
                                />
                                {/* Icon row below the image */}
                                <div className="flex items-start justify-start gap-1 mt-2">
                                  <button
                                    onClick={() => handleLike(img)}
                                    className="p-1"
                                    title={
                                      likedImages.has(img) ? "Unlike" : "Like"
                                    }
                                  >
                                    <ThumbsUp
                                      size={16}
                                      className={`${
                                        likedImages.has(img)
                                          ? "text-green-600 dark:text-green-400 "
                                          : "text-black dark:text-white"
                                      }`}
                                    />
                                  </button>
                                  <button
                                    onClick={() => handleDislike(img)}
                                    className="p-1"
                                    title={
                                      dislikedImages.has(img)
                                        ? "Remove dislike"
                                        : "Dislike"
                                    }
                                  >
                                    <ThumbsDown
                                      size={16}
                                      className={`${
                                        dislikedImages.has(img)
                                          ? "text-red-600 dark:text-red-400"
                                          : "text-black dark:text-white"
                                      }`}
                                    />
                                  </button>
                                  <button
                                    onClick={() => console.log("Refresh:", img)}
                                    className="p-1 rounded-full "
                                    title="Retry"
                                  >
                                    <RefreshCcw
                                      size={16}
                                      className="text-black dark:text-white"
                                    />
                                  </button>
                                  <button
                                    onClick={() =>
                                      console.log("Landscape:", img)
                                    }
                                    className="p-1 rounded-full "
                                    title="Landscape"
                                  >
                                    <UnfoldHorizontal
                                      size={16}
                                      className="text-black dark:text-white"
                                    />
                                  </button>
                                  <button
                                    onClick={() => console.log("Enhance:", img)}
                                    className="p-1 rounded-full "
                                    title="Enhance"
                                  >
                                    <Sparkles
                                      size={16}
                                      className="text-black dark:text-white"
                                    />
                                  </button>
                                  <button
                                    onClick={() => handleAnalyzeImage(img)}
                                    className="p-1 rounded-full "
                                    title="Image to Prompt"
                                  >
                                    <LetterText
                                      size={16}
                                      className="text-black dark:text-white"
                                    />
                                  </button>
                                  <button
                                    onClick={(event) => {
                                      handleDownload(img);
                                      // Optional: Add visual feedback
                                      const button =
                                        event.currentTarget as HTMLElement;
                                      button.style.transform = "scale(0.95)";
                                      setTimeout(() => {
                                        button.style.transform = "scale(1)";
                                      }, 150);
                                    }}
                                    className="p-1 rounded-full"
                                    title="Download Image"
                                  >
                                    <Download
                                      size={16}
                                      className="text-black dark:text-white"
                                    />
                                  </button>
                                  <button
                                    onClick={() => console.log("Share:", img)}
                                    className="p-1 rounded-full "
                                    title="Share"
                                  >
                                    <Share2
                                      size={16}
                                      className="text-black dark:text-white"
                                    />
                                  </button>
                                </div>
                              </div>
                            ))}
                          </div>
                        </div>

                        <button
                          onClick={() => handleReply(msg, index)}
                          className="opacity-0 group-hover:opacity-100 transition-opacity duration-200 flex items-center space-x-1"
                          title="Reply to this image"
                        >
                          <Reply size={16} className="text-gray-500" />
                          <span className="text-sm text-gray-500">Reply</span>
                        </button>
                      </div>
                    </div>
                  )}
                </div>
              )}
            </div>
          ))}
          <div ref={messagesEndRef} />
        </div>
      </div>
    </div>
  );
}<|MERGE_RESOLUTION|>--- conflicted
+++ resolved
@@ -564,8 +564,6 @@
     }
   }, [userId, chatId]);
 
-<<<<<<< HEAD
-=======
   // Handle reframe image to landscape
   const handleReframe = useCallback(async (imageUrl: string) => {
     if (!userId || !chatId) {
@@ -617,7 +615,7 @@
           id: `reframe-result-${Date.now()}`,
           sender: "agent",
           type: "images",
-          text: "",
+          text: "Here's your landscape reframed image:",
           images: [result.result.imageUrl],
           chatId: chatId,
           createdAt: Timestamp.now(),
@@ -690,7 +688,6 @@
     }
   }, [userId, chatId]);
 
->>>>>>> 1526ecb9
   // Initialize auth state
   useEffect(() => {
     const unsubscribeAuth = onAuthStateChanged(auth, (user: User | null) => {
