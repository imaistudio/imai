--- conflicted
+++ resolved
@@ -756,17 +756,22 @@
 
       // 🎯 SMART WORKFLOW DETECTION: Choose workflow based on combination of uploads + presets
       let workflowType = "preset_design"; // default for preset-only operations
-<<<<<<< HEAD
       
       // 🔧 ENHANCED: Better detection for complex reference + upload scenarios
       const hasAnyActualImages = hasProductImage || hasDesignImage || hasColorImage;
       const hasReferenceContext = hasExplicitReference || hasPreviousResult;
-      
-      if (hasAnyActualImages || hasReferenceContext) {
-        // 🎯 COMPLEX SCENARIO DETECTION: Handle reference + upload combinations
-        const hasDesignPreset = formDataEntries.some(([key]) => key.startsWith("preset_design") || key.startsWith("design_style"));
-        const hasColorPreset = formDataEntries.some(([key]) => key.startsWith("preset_color") || key.startsWith("color_palette"));
-        
+
+      if (hasAnyActualImages) {
+        // When actual images exist, check for presets FIRST
+        const hasDesignPreset = formDataEntries.some(
+          ([key]) =>
+            key.startsWith("preset_design") || key.startsWith("design_style"),
+        );
+        const hasColorPreset = formDataEntries.some(
+          ([key]) =>
+            key.startsWith("preset_color") || key.startsWith("color_palette"),
+        );
+
         // 🔧 PRIORITY 1: If ANY presets are involved with uploads or references, use preset_design workflow
         if (hasDesignPreset || hasColorPreset) {
           workflowType = "preset_design"; // Preset + upload/reference combinations
@@ -803,32 +808,6 @@
         }
         // 🔧 PRIORITY 3: Only actual images, no presets, no references - use image-based workflows  
         else if (hasAnyActualImages && !hasReferenceContext) {
-=======
-
-      // 🔧 CRITICAL: Only override preset_design if there are ACTUAL images, not just previous results
-      const hasAnyActualImages =
-        hasProductImage || hasDesignImage || hasColorImage;
-
-      if (hasAnyActualImages) {
-        // When actual images exist, check for presets FIRST
-        const hasDesignPreset = formDataEntries.some(
-          ([key]) =>
-            key.startsWith("preset_design") || key.startsWith("design_style"),
-        );
-        const hasColorPreset = formDataEntries.some(
-          ([key]) =>
-            key.startsWith("preset_color") || key.startsWith("color_palette"),
-        );
-
-        // 🔧 PRIORITY 1: If ANY presets are involved, use preset_design workflow
-        if (hasDesignPreset || hasColorPreset) {
-          workflowType = "preset_design"; // Product + any preset combination
-          console.log(
-            "🎯 Presets detected with actual images - using preset_design workflow",
-          );
-        } else {
-          // 🔧 PRIORITY 2: Only actual images, no presets - use image-based workflows
->>>>>>> a92882b2
           if (hasProductImage && hasDesignImage && hasColorImage) {
             workflowType = "full_composition"; // All 3 actual images (no presets/references)
           } else if (hasDesignImage && hasColorImage) {
@@ -881,14 +860,8 @@
         `Smart fallback routing directly to design endpoint - images detected (uploads: ${hasDesignImage || hasColorImage}, explicit ref: ${hasExplicitReference})`,
       );
 
-<<<<<<< HEAD
       // 🔧 ENHANCED AUTO-REFERENCING: Consider both previous results and explicit references
       const shouldClearContext = !hasExplicitReference && !hasPreviousResult;
-=======
-      // 🔧 AUTO-REFERENCING: Preserve context if there's a previous result available
-      const hasPreviousResult = !!lastGeneratedResult?.imageUrl;
-      const shouldClearContext = !hasPreviousResult; // Only clear if no previous result
->>>>>>> a92882b2
 
       // 🎯 ENHANCED WORKFLOW DETECTION: Handle all complex scenarios including explicit references
       let workflowType = "prompt_only"; // default
@@ -944,13 +917,7 @@
           workflow_type: workflowType,
           quality: "auto",
           clear_context: shouldClearContext,
-<<<<<<< HEAD
           ...(hasPreviousResult && !hasExplicitReference ? { reference_image_url: lastGeneratedResult.imageUrl } : {}),
-=======
-          ...(hasPreviousResult
-            ? { reference_image_url: lastGeneratedResult.imageUrl }
-            : {}),
->>>>>>> a92882b2
         },
         requiresFiles: true,
         explanation: hasExplicitReference
